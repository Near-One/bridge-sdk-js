--- conflicted
+++ resolved
@@ -1,10 +1,6 @@
 {
   "name": "omni-bridge-sdk",
-<<<<<<< HEAD
   "version": "0.23.0",
-=======
-  "version": "0.22.6",
->>>>>>> b1459d8e
   "description": "SDK for Omni bridge transfers",
   "main": "dist/src/index.js",
   "types": "dist/src/index.d.ts",
