--- conflicted
+++ resolved
@@ -258,12 +258,7 @@
 const ethClient = getClient(ChainKind.Eth, wallet);
 
 // Example: Deploy NEAR token to Ethereum
-<<<<<<< HEAD
-const { txHash } = await client.logMetadata("near:token.near");
-console.log(`Metadata logged with tx: ${txHash}`);
-=======
 const { signature } = await nearClient.logMetadata("near:token.near");
->>>>>>> 0e1307d3
 
 // Deploy token with signed MPC payload
 const result = await ethClient.deployToken(signature, {
