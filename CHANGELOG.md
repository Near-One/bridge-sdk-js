# omni-bridge-sdk

<<<<<<< HEAD
## 0.23.0

### Minor Changes

- Stable release based on 0.22.3 for partners requiring the pre-near-kit implementation. This release uses the original near-js library. Partners experiencing instability with 0.22.4+ should use this version.
=======
## 0.22.6

### Patch Changes

- 20a1d12: chore(deps): bump near-kit from 0.3.0 to 0.5.3

## 0.22.5

### Patch Changes

- 9be1fe7: fix: remove Node.js Buffer usage for browser compatibility

## 0.22.4

### Patch Changes

- f8fd681: Migrate NEAR client implementation from near-js to near-kit library. This change is fully backwards compatible and unifies client implementations, eliminating the need for separate wallet selector clients. It also fixes borsh-serialization issues that users experienced with wallet selector integrations. The new implementation provides a more modern, type-safe API with human-readable gas and deposit units for better developer experience.
- 6d14960: chore(deps): bump @zorsh/zorsh from 0.3.3 to 0.4.0
- 274b725: chore(deps): bump @wormhole-foundation/sdk from 3.11.0 to 4.0.2
>>>>>>> b1459d8e

## 0.22.3

### Patch Changes

- 2abc0ac: feat(api): add btc_pending_id field to utxo_transfer API schema

## 0.22.2

### Patch Changes

- a5a91f3: Fix BigInt serialization by converting to strings before JSON.stringify. Revert buffer-based args from PR #339.

## 0.22.1

### Patch Changes

- ac27d4f: Add min_amount field to ApiFeeResponse

## 0.22.0

### Minor Changes

- 44bf1f8: Update API client to v3 endpoints

  Migrates all API endpoints from v2 to v3 per OpenAPI specification. Transfer schema now uses `id.kind` structure supporting both Nonce and Utxo variants. Transfer message amounts and fees are now string type.

## 0.21.1

### Patch Changes

- aecdf48: Update transfer fee schema: remove max_gas_fee, add insufficient_utxo flag

## 0.21.0

### Minor Changes

- 26c874a: Add alternative Bitcoin transfer flow with `submitBitcoinTransfer` method and update Bitcoin connector configuration.

  **New Features:**

  - Added `submitBitcoinTransfer` method to `NearBridgeClient` as alternative NEAR→BTC transfer flow
    - Enables transfers initiated via `initTransfer` followed by `submitBitcoinTransfer`
    - Automatically handles UTXO selection and withdrawal planning
    - Extracts recipient address, amount, and max gas fee from `InitTransferEvent`
  - Added `max_gas_fee` optional parameter to `InitBtcTransferMsg.Withdraw` for gas fee control
  - Added `SUBMIT_BTC_TRANSFER` gas constant (300 TGas)

  **Configuration Updates:**

  - Updated Bitcoin connector address to `btc-connector.n-bridge.testnet` for testnet

### Patch Changes

- 68eb242: fix: correct amount calculation in fast transfer
- ef2dc1e: Enable stricter TypeScript compiler options and fix all type errors

## 0.20.7

### Patch Changes

- 1327296: chore(deps-dev): bump @types/bun from 1.3.1 to 1.3.2
- 9a4d836: Fix NEAR wallet selector args serialization to use Buffer instead of plain objects
- 26947aa: chore(deps-dev): bump msw from 2.12.0 to 2.12.1

## 0.20.6

### Patch Changes

- 7c25ddd: fix(deps): pin @near-js/signers to versions with InMemorySigner

## 0.20.5

### Patch Changes

- f24cd8c: chore(deps-dev): bump @biomejs/biome from 2.3.3 to 2.3.4
- 02820c9: chore(deps): bump @ethereumjs/mpt from 10.0.0 to 10.1.0
- eda8018: chore(deps): bump @ethereumjs/rlp from 10.0.0 to 10.1.0
- eda8018: chore(deps): bump @ethereumjs/util from 10.0.0 to 10.1.0
- 41d6f37: chore(deps-dev): bump knip from 5.67.1 to 5.68.0
- eda8018: chore(deps-dev): bump msw from 2.11.6 to 2.12.0
- d706cd4: chore(deps): bump @near-js/client from 2.5.0 to 2.5.1
- 8502fcd: chore(deps): bump @near-js/providers from 2.5.0 to 2.5.1
- eda8018: chore(deps): bump @near-js/types from 2.5.0 to 2.5.1
- eda8018: chore(deps-dev): bump vitest from 4.0.7 to 4.0.8

## 0.20.4

### Patch Changes

- 3f73d0f: chore(deps): bump @near-js/transactions from 2.4.0 to 2.5.0
- c324bcc: chore(deps-dev): bump vitest from 4.0.6 to 4.0.7
- 84ecd4a: chore(deps): bump @near-js/types from 2.4.0 to 2.5.0
- 7310850: chore(deps): bump @near-js/accounts from 2.4.0 to 2.5.0
- 12a4038: chore(deps-dev): bump knip from 5.65.0 to 5.67.1

## 0.20.3

### Patch Changes

- 159ca44: chore(deps): bump @near-js/providers from 2.4.0 to 2.5.0
- 0b9209d: fix: normalize Solana wrapped mint seeds
- df5b49a: chore(deps): bump @near-js/client from 2.3.3 to 2.5.0
- 422de95: chore(deps-dev): bump @biomejs/biome from 2.2.6 to 2.3.3
- 0977190: chore(deps-dev): bump msw from 2.11.5 to 2.11.6
- 1a725a8: chore(deps-dev): bump @types/node from 24.9.2 to 24.10.0

## 0.20.2

### Patch Changes

- f83708b: chore(deps-dev): bump lefthook from 1.13.6 to 2.0.2
- cfd25fd: chore(deps): bump @near-wallet-selector/core from 9.5.4 to 10.1.0
- b126a89: chore(deps): bump @wormhole-foundation/sdk from 3.8.7 to 3.10.0
- 4f0ee3f: chore(deps): bump @near-js/accounts from 2.3.3 to 2.3.4
- 4e6719c: chore(deps-dev): bump @types/bun from 1.3.0 to 1.3.1
- 63eba82: chore(deps-dev): bump vitest from 3.2.4 to 4.0.5
- 1313a01: chore(deps): bump @near-js/providers from 2.3.1 to 2.3.4
- 9174fe2: chore(deps): bump @near-js/transactions from 2.3.3 to 2.3.4
- 4b24147: chore(deps): bump @near-js/types from 2.3.3 to 2.3.4
- 000634f: chore(deps-dev): bump @types/node from 24.7.1 to 24.8.1

## 0.20.1

### Patch Changes

- cc4c220: Fix isSolWallet type guard to correctly identify Anchor Provider wallets by checking for connection and publicKey properties instead of send method

## 0.20.0

### Minor Changes

- 0810620: Add config override system with `setConfig()` and `resetConfig()` functions

### Patch Changes

- ad1550a: chore(deps): bump @wormhole-foundation/sdk from 3.8.5 to 3.8.7
- 8d53ca9: chore(deps-dev): bump @types/bun from 1.2.22 to 1.3.0
- 28cbf9a: chore(deps-dev): bump knip from 5.64.3 to 5.65.0
- a1592ff: chore(deps-dev): bump typescript from 5.9.2 to 5.9.3
- 0db0452: Update API client to match OpenAPI v2 specification with fee breakdown fields
- 54a0264: chore: update API snapshot for ZEC token address change

## 0.19.5

### Patch Changes

- e8d6715: chore(deps): bump @coral-xyz/anchor from 0.31.1 to 0.32.1
- a6fe34f: chore(deps-dev): bump knip from 5.64.2 to 5.64.3
- bd1fc37: chore(deps): bump @near-js/client from 2.3.1 to 2.3.3
- 8e3de52: chore(deps): bump @near-js/types from 2.3.1 to 2.3.3

## 0.19.4

### Patch Changes

- 489ab3d: chore(deps): bump @noble/curves from 2.0.0 to 2.0.1
- 3b0512f: chore(deps-dev): bump @types/node from 24.7.0 to 24.7.1
- 0964d8b: chore(deps-dev): bump msw from 2.11.2 to 2.11.5
- 6badfe1: chore(deps): bump zod from 4.1.9 to 4.1.12

## 0.19.3

### Patch Changes

- 9629b36: Fix getTokenDecimals typing to handle null returns from NEAR contract

## 0.19.2

### Patch Changes

- 6295b3d: chore(deps): bump @scure/base from 1.2.6 to 2.0.0
- 9fc11a4: fix: remove legacy Solana code and always use shim-based methods

  On-chain programs (testnet and mainnet) are running v0.2.5 which requires wormhole shim accounts. Removed legacy v0.2.4 code and version detection to fix InvalidProgramId errors during initTransfer.

- 67e4815: chore(deps): bump @noble/hashes from 2.0.0 to 2.0.1
- ec2a169: chore(deps): bump @near-js/accounts from 2.3.1 to 2.3.3
- 54797fb: chore(deps): bump @near-js/transactions from 2.3.1 to 2.3.3

## 0.19.1

### Patch Changes

- dd7cb45: chore(deps): bump @solana/web3.js from 1.98.2 to 1.98.4

## 0.19.0

### Minor Changes

- 2898e59: Refactor UTXO chain handling to support both Bitcoin and Zcash through unified interface using ChainKind enum differentiation. This introduces breaking changes to method names and signatures for Bitcoin operations.

  **Breaking Changes:**

  - Renamed Bitcoin-specific methods to generic UTXO equivalents:
    - `getBitcoinDepositAddress` → `getUtxoDepositAddress(chain, ...)`
    - `finalizeBitcoinDeposit` → `finalizeUtxoDeposit(chain, ...)`
    - `executeBitcoinWithdrawal` → `executeUtxoWithdrawal(chain, ...)`
    - `initBitcoinWithdrawal` → `initUtxoWithdrawal(chain, ...)`
    - `waitForBitcoinTransactionSigning` → `waitForUtxoTransactionSigning(chain, ...)`
    - `finalizeBitcoinWithdrawal` → `finalizeUtxoWithdrawal(chain, ...)`
    - `getBitcoinBridgeConfig` → `getUtxoBridgeConfig(chain)`
  - All UTXO methods now require `chain: UtxoChain` as first parameter (e.g., `ChainKind.Btc` or `ChainKind.Zcash`)
  - Zcash support requires passing `zcashApiKey` option to `NearBridgeClient` constructor

  **New Features:**

  - Added Zcash support through unified UTXO interface
  - Introduced `UtxoChainService` abstraction with `BitcoinService` and `ZcashService` implementations
  - Added `UTXO_CHAIN_LABELS` for user-facing chain names

### Patch Changes

- 6bd2184: chore(deps): bump @solana/spl-token from 0.4.13 to 0.4.14
- f46831c: chore(deps): bump @wormhole-foundation/sdk from 3.4.6 to 3.8.5
- e2a27bf: chore(deps-dev): bump lefthook from 1.13.0 to 1.13.6
- c6c293d: chore(deps-dev): bump knip from 5.63.1 to 5.64.2
- 08bd9b4: chore(deps-dev): bump @types/node from 24.5.1 to 24.7.0
- 6a992c9: chore(deps): bump @near-wallet-selector/core from 9.0.3 to 9.5.4

## 0.18.0

### Minor Changes

- f09278d: feat: update API tests

### Patch Changes

- ab46689: fix: change `calculateStorageAccountId` function to use borsh
- 2f7ea99: docs: clarify token deployment proof steps

## 0.17.5

### Patch Changes

- de1ab17: chore: bump merkletreejs from 0.5.2 to 0.6.0
- e15e571: chore: bump @near-js/accounts from 2.1.0 to 2.3.1
- 937fc4d: chore: bump @types/node from 24.5.0 to 24.5.1
- 6c51fb6: chore: bump zod from 4.1.5 to 4.1.9

## 0.17.4

### Patch Changes

- bbc68ca: chore(deps): bump @near-js/transactions from 2.1.0 to 2.3.1
- 4416853: chore(deps-dev): bump @changesets/cli from 2.29.5 to 2.29.7
- 7f38e66: chore(deps-dev): bump @types/bun from 1.2.21 to 1.2.22
- 3fb68ad: chore(deps-dev): bump @types/node from 24.4.0 to 24.5.0

## 0.17.3

### Patch Changes

- 6246393: chore(deps): bump @noble/curves from 1.9.2 to 2.0.0
- 2799d47: chore(deps-dev): bump lefthook from 1.11.14 to 1.13.0
- 7244225: chore(deps-dev): bump @biomejs/biome from 2.2.3 to 2.2.4
- f412868: chore(deps-dev): bump @types/node from 24.3.1 to 24.4.0

## 0.17.2

### Patch Changes

- 6948baa: chore(deps): bump @scure/btc-signer from 1.8.1 to 2.0.1
- 5f82b42: chore(deps): bump @near-js/types from 2.3.0 to 2.3.1
- 1e98a86: chore(deps-dev): bump @types/bun from 1.2.17 to 1.2.21

## 0.17.1

### Patch Changes

- fc66918: chore(deps): bump ethers from 6.14.4 to 6.15.0
- 8880c0d: chore(deps-dev): bump msw from 2.10.2 to 2.11.2
- 202ac90: chore(deps): bump @near-js/client from 2.1.0 to 2.3.1
- a8e7157: chore(deps): bump zod from 3.25.67 to 4.1.5

## 0.17.0

### Minor Changes

- 7c73802: Add calculateStorageAccountId function for computing NEAR storage account IDs from transfer messages

### Patch Changes

- 28b7906: chore(deps): bump @near-js/types from 2.1.0 to 2.3.0
- e0087e9: chore(deps-dev): bump @biomejs/biome from 2.0.5 to 2.2.3
- eb65bdc: chore(deps-dev): bump typescript from 5.8.3 to 5.9.2
- 993aae6: chore(deps-dev): bump knip from 5.61.2 to 5.63.1
- 5f4e82a: chore(deps): bump @noble/hashes from 1.8.0 to 2.0.0
- 4f9f686: chore(deps): bump @wormhole-foundation/sdk from 2.1.0 to 3.4.6
- 33ea7f8: chore(deps): bump @near-js/providers from 2.1.0 to 2.3.0
- 20a3925: chore(deps-dev): bump @types/node from 24.0.4 to 24.3.1

## 0.16.0

### Minor Changes

- 8ff525f: Add comprehensive Bitcoin bridge support to Omni Bridge SDK

  This release introduces full Bitcoin ↔ NEAR bridge functionality, enabling seamless transfers between Bitcoin and NEAR Protocol.

  **New Features:**

  - **Bitcoin Service**: Complete Bitcoin transaction handling with UTXO management and network communication
  - **Bidirectional Transfers**: Support for both BTC → NEAR deposits and NEAR → BTC withdrawals
  - **Simple API**: One-line withdrawal with `executeBitcoinWithdrawal()` method
  - **Manual Control**: Step-by-step methods for advanced use cases
  - **Type Safety**: Complete TypeScript definitions for Bitcoin operations

  **Transfer Flows:**

  - **BTC → NEAR**: Two-step deposit process with address generation and finalization
  - **NEAR → BTC**: Automated withdrawal with MPC signing and transaction broadcasting

  **Developer Experience:**

  - Ready-to-run examples for deposits and withdrawals
  - Comprehensive documentation and API reference
  - Clear error handling and validation
  - Support for both testnet and mainnet networks

  **Usage:**

  ```typescript
  // Simple withdrawal
  const txHash = await bridgeClient.executeBitcoinWithdrawal(
    "bc1qaddress...",
    BigInt(100000)
  );

  // Deposit flow
  const { depositAddress } = await bridgeClient.getBitcoinDepositAddress(
    "user.near"
  );
  // Send Bitcoin to depositAddress, then:
  await bridgeClient.finalizeBitcoinDeposit(txHash, vout, depositArgs);
  ```

  **Technical Details:**

  - Added `@scure/btc-signer` dependency for Bitcoin transaction handling
  - Extended `NearBridgeClient` with 8 new Bitcoin bridge methods
  - 2,500+ lines of comprehensive test coverage
  - Complete Bitcoin bridge guide and examples

### Patch Changes

- 6ffabdc: zcash support

## 0.15.1

### Patch Changes

- 745001d: fix: `omniTransfer` for `EVM` transfers other than `Eth`

## 0.15.0

### Minor Changes

- 756e513: Add BNB Chain support as EVM-compatible blockchain

  - Add ChainKind.Bnb enum value and BNB chain configuration
  - Support bnb: OmniAddress format with mainnet/testnet contract addresses
  - Enable BNB transfers through existing EvmBridgeClient with proper gas limits
  - Add BNB token pattern recognition for NEAR bridge tokens
  - Include comprehensive test coverage for BNB chain utilities and types

- b5bddb6: Add comprehensive E2E test infrastructure with manual cross-chain transfer flows

  - Add end-to-end test suite covering ETH↔NEAR, SOL↔NEAR transfers
  - Implement manual transfer flow: initiate → sign → finalize
  - Add automatic ERC20 token approval to EvmBridgeClient
  - Add separate CI workflow for E2E tests with configurable full/quick modes
  - Support both proof generation tests (~2min) and full light client tests (~30min)
  - Add test fixtures, assertions, and shared setup utilities
  - Include failure scenario testing (SOL→NEAR refund panic)

## 0.14.0

### Minor Changes

- 55fb5d9: Migrate API client to v2 endpoints with enhanced functionality

  - All endpoints migrated from /api/v1/ to /api/v2/
  - Add support for transaction hash lookups in getTransfer() and getTransferStatus()
  - Methods now return arrays to support batch transfers
  - Add getBtcUserDepositAddress() method for BTC deposit addresses
  - Add utxo_transfer field to Transfer schema for Bitcoin support
  - Add Bnb chain support
  - Enhanced error handling and validation

- bcc53b6: feat: add wormhole post message shim support

### Patch Changes

- da9e097: feat: loosen restrictions on omni token validation
- a6c1a9c: feat: add isValidOmniAddress validation function

## 0.13.1

### Patch Changes

- 0ac839a: fix: import BN directly from bn.js instead of @coral-xyz/anchor

## 0.13.0

### Minor Changes

- 18ab405: Add getAllowlistedTokens endpoint to fetch mapping of NEAR token contract IDs to OmniAddresses

### Patch Changes

- 9f18f2c: feat: add parseOriginChain function for offline NEAR token address parsing

## 0.12.3

### Patch Changes

- 9cb5d81: feat: add EVM proof support to NEAR deployToken method
- f4104d1: improve: return actual API response text in error messages

## 0.12.2

### Patch Changes

- 0383cff: 🐛 Fix isSolWallet check logic
- 8d074c0: fix: invalid proof kind
- 1122a8b: feat: added `fast-finalised` variants

## 0.12.1

### Patch Changes

- 6eb945e: fix: ETH address on mainnet
- 709a86a: fix: ETH ABI

## 0.12.0

### Minor Changes

- 2073ec4: Add fast transfer functionality for EVM to NEAR cross-chain transfers

  - Add `fastFinTransfer` method to NearBridgeClient for relayer-based instant transfers
  - Add `nearFastTransfer` orchestration method for end-to-end fast transfer processing
  - Add `getInitTransferEvent` method to EvmBridgeClient for EVM transaction parsing
  - Add `EvmInitTransferEvent` and `FastFinTransferArgs` types
  - Add `isEvmChain` and `EVMChainKind` utilities for EVM chain validation

  Fast transfers enable relayers to provide tokens to users immediately upon detecting EVM InitTransfer events, without waiting for full cryptographic finality. The relayer is later reimbursed when the slow proof process completes.

### Patch Changes

- edca992: feat: support NEAR decimal lookup based on foreign chain context

## 0.11.1

### Patch Changes

- ce231f3: fix: CI release

## 0.11.0

### Minor Changes

- 8404d01: feat: Switch to bun, latest NAJ, refactor

## 0.10.4

### Patch Changes

- 517ca08: feat: add message field to init transfer

## 0.10.3

### Patch Changes

- ff38df2: fix(near): Dynamic deposit amounts

## 0.10.2

### Patch Changes

- f8370d3: chore(deps-dev): bump @types/node from 22.13.8 to 22.13.9
- e090c22: chore(deps): bump @solana/spl-token from 0.4.12 to 0.4.13
- f235b34: chore(deps): bump @near-js/client from 0.0.2 to 0.0.3
- 061c1b4: chore(deps): bump @wormhole-foundation/sdk from 1.11.0 to 1.13.1
- 50e0926: fix(api): Match new API schema
- 7409fdf: chore: Updated block header for EVM proof

## 0.10.1

### Patch Changes

- 298c40a: feat(token): Improve token resolution, helpful error messages

## 0.10.0

### Minor Changes

- e1283c4: feat(sol): support Token-2022 standard

### Patch Changes

- 4075951: refactor(serialization): replace borsher with @zorsh/zorsh for improved type safety

## 0.9.3

### Patch Changes

- d540745: chore(deps): bump @wormhole-foundation/sdk from 1.9.0 to 1.10.0
- b5b807c: chore(deps-dev): bump lefthook from 1.10.10 to 1.11.1
- 626c190: chore(deps-dev): bump msw from 2.7.0 to 2.7.3
- 055a5bb: chore(deps-dev): bump @types/node from 22.13.4 to 22.13.5
- 1ae7845: chore(deps-dev): bump vitest from 3.0.5 to 3.0.6
- 60d458a: chore(deps-dev): bump @arethetypeswrong/cli from 0.17.3 to 0.17.4
- 71880ff: Improve test performance
- 55c2674: chore(deps-dev): bump @changesets/cli from 2.28.0 to 2.28.1

## 0.9.2

### Patch Changes

- 033c137: Fix: Resolve `@near-js/client` to CJS in Vitest config to fix ESM import errors during testing. This prevents test failures caused by a broken ESM build in the `@near-js/client` library.
- 2424970: Update NEAR testnet address

## 0.9.1

### Patch Changes

- 5ca8e9f: Bump @changesets/cli from 2.27.12 to 2.28.0
- cabc157: feat: implement cross-chain token address resolution and transfer validation

## 0.9.0

### Minor Changes

- c93223d: feat: add decimal normalization checks to prevent dust amounts in cross-chain transfers

## 0.8.2

### Patch Changes

- aa50e97: Bump @types/node from 22.13.1 to 22.13.4
- 86c9e02: Bump @wormhole-foundation/sdk from 1.6.0 to 1.9.0
- 948a648: Bump zod from 3.24.1 to 3.24.2

## 0.8.1

### Patch Changes

- fe97b45: feat: support transaction injection in bridge clients

## 0.8.0

### Minor Changes

- bcf4226: fix(config): update testnet addresses for multiple networks

### Patch Changes

- d8fc52f: test(config): fix broken tests

## 0.7.3

### Patch Changes

- 9bc3197: fix(api): use correct mainnet API base URL with 'mainnet' subdomain
- 039266c: Bump @near-wallet-selector/core from 8.9.16 to 8.10.0
- 718936d: Bump @wormhole-foundation/sdk from 1.5.2 to 1.6.0

## 0.7.2

### Patch Changes

- a10c1ab: feat: improve bigint parsing to handle scientific notation and preserve precision

## 0.7.1

### Patch Changes

- 08db6b7: fix(api): Export type definitions

## 0.7.0

### Minor Changes

- cebedb7: refactor(chains): convert ChainKind from tagged union to enum for simpler type system
- e47c3d6: Migrate to Zod for runtime validation, improve error handling, and add comprehensive testing

### Patch Changes

- 837544c: improve: add type safety to bridge client factory with proper generics and overloads

## 0.6.2

### Patch Changes

- 8cfd726: Update API methods

## 0.6.1

### Patch Changes

- 83f1e31: refactor(near): update VAA encoding and ProofKind types for transfer finalization

## 0.6.0

### Minor Changes

- 2ccf03e: feat(solana): update bridge implementation with message support, pause functionality, new admin roles, and updated testnet contract address

### Patch Changes

- 2ccf03e: fix(near): include native fee in storage deposit calculations

## 0.5.0

### Minor Changes

- 2f51e11: Add centralized network address configuration:

  - Add new `config.ts` module with mainnet/testnet addresses
  - Add `setNetwork()` function for network selection
  - Remove environment variable dependencies for addresses
  - Update all clients to use centralized config

## 0.4.0

### Minor Changes

- 1279166: feat: batch storage deposit with transfer for NEAR transactions

### Patch Changes

- 1279166: fix: update Solana Provider type and add type guards

## 0.3.1

### Patch Changes

- 9fbdcb0: Add type definitions for NEAR Wallet Selector

## 0.3.0

### Minor Changes

- fb50236: Add support for NEAR Wallet Selector as an alternative to near-api-js for NEAR chain interactions.

### Patch Changes

- 1b8aace: Bump @types/node from 22.12.0 to 22.13.0

## 0.2.2

### Patch Changes

- 9c4a4f0: Bump @wormhole-foundation/sdk from 1.5.1 to 1.5.2
- d296686: Bump @wormhole-foundation/sdk from 1.5.0 to 1.5.1
- d3279df: Bump @solana/spl-token from 0.4.11 to 0.4.12

## 0.2.1

### Patch Changes

- ae4fd88: Support automatic deployments

## 0.2.0

### Minor Changes

- 0e1307d: Add cross-chain proof infrastructure and enhance NEAR client operations

  ### Features

  - **EVM Proof Generation**: Implemented Merkle proof generation for EVM transactions using EthereumJS utilities
    - Supports legacy/dynamic transaction types (pre-Shapella, post-Dencun)
    - Includes receipt, log entry, and header proofs in RLP-encoded format
  - **Wormhole Integration**: Added VAA (Verified Action Approval) retrieval for cross-chain message verification
  - **NEAR Enhancements**:
    - Automatic mainnet/testnet detection for locker contracts
    - Transaction polling with 60s timeout for `logMetadata`
    - Structured event parsing from NEAR transaction logs

  ### Improvements

  - Added network-aware RPC configuration for EVM chains (Eth/Mainnet, Base, Arb)
  - Extended NEAR client return types to include MPC signatures and parsed events
  - Added comprehensive test suite for EVM proof generation with snapshot verification

  ### Dependencies

  - Added @ethereumjs/mpt@7.0.0-alpha.1
  - Added @ethereumjs/util@9.1.0
  - Added @wormhole-foundation/sdk@1.5.0

- ecbbe1d: feat(near): Implement end-to-end transfer signing flow

  ### Added

  - `signTransfer` method in NearBridgeClient to authorize transfers after initialization
  - New event types (`InitTransferEvent`, `SignTransferEvent`) for tracking NEAR transfer lifecycle
  - Automatic storage deposit handling for token contracts interacting with the locker

  ### Changed

  - `initTransfer` on NEAR now returns structured event data instead of raw tx hash
  - Updated transfer flow documentation with NEAR-specific examples
  - Unified BigInt handling across EVM/Solana clients for consistency

  ### Breaking Changes

  - NEAR `initTransfer` return type changed from `string` to `InitTransferEvent`
  - NEAR transfers now require explicit `signTransfer` call after initialization

### Patch Changes

- 7410e28: Bump @solana/spl-token from 0.4.9 to 0.4.11

## 0.1.1

### Patch Changes

- fe50b67: Add automatic deployments<|MERGE_RESOLUTION|>--- conflicted
+++ resolved
@@ -1,12 +1,10 @@
 # omni-bridge-sdk
 
-<<<<<<< HEAD
 ## 0.23.0
 
 ### Minor Changes
 
 - Stable release based on 0.22.3 for partners requiring the pre-near-kit implementation. This release uses the original near-js library. Partners experiencing instability with 0.22.4+ should use this version.
-=======
 ## 0.22.6
 
 ### Patch Changes
@@ -26,7 +24,6 @@
 - f8fd681: Migrate NEAR client implementation from near-js to near-kit library. This change is fully backwards compatible and unifies client implementations, eliminating the need for separate wallet selector clients. It also fixes borsh-serialization issues that users experienced with wallet selector integrations. The new implementation provides a more modern, type-safe API with human-readable gas and deposit units for better developer experience.
 - 6d14960: chore(deps): bump @zorsh/zorsh from 0.3.3 to 0.4.0
 - 274b725: chore(deps): bump @wormhole-foundation/sdk from 3.11.0 to 4.0.2
->>>>>>> b1459d8e
 
 ## 0.22.3
 
