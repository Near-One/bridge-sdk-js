import type { Account } from "@near-js/accounts"
import { actionCreators } from "@near-js/transactions"
<<<<<<< HEAD
import type { Output } from "@scure/btc-signer/utxo"
import { OmniBridgeAPI } from "../api.js"
=======
import type { FinalExecutionOutcome } from "@near-js/types"
>>>>>>> 6f36adf9
import { addresses } from "../config.js"
import { BitcoinService } from "../services/bitcoin.js"
import {
  type AccountId,
  type BindTokenArgs,
  BindTokenArgsSchema,
  type BtcConnectorConfig,
  type BtcDepositArgs,
  ChainKind,
  type DeployTokenArgs,
  DeployTokenArgsSchema,
  type DepositMsg,
  type EvmVerifyProofArgs,
  EvmVerifyProofArgsSchema,
  type FastFinTransferArgs,
  type FinBtcTransferArgs,
  type FinTransferArgs,
  FinTransferArgsSchema,
  type InitBtcTransferMsg,
  type InitTransferEvent,
  type LogMetadataArgs,
  type LogMetadataEvent,
  MPCSignature,
  type OmniAddress,
  type OmniTransferMessage,
  ProofKind,
  type SignTransferArgs,
  type SignTransferEvent,
  type TransferId,
  type U128,
  type UTXO,
  type WormholeVerifyProofArgs,
  WormholeVerifyProofArgsSchema,
} from "../types/index.js"
import { getChain, isEvmChain, omniAddress } from "../utils/index.js"
import { getBridgedToken } from "../utils/tokens.js"
import type { EvmBridgeClient } from "./evm.js"

/**
 * Configuration for NEAR network gas limits.
 * All values are specified in TGas (Terra Gas) units.
 * @internal
 */
const GAS = {
  LOG_METADATA: BigInt(3e14), // 3 TGas
  DEPLOY_TOKEN: BigInt(1.2e14), // 1.2 TGas
  BIND_TOKEN: BigInt(3e14), // 3 TGas
  INIT_TRANSFER: BigInt(3e14), // 3 TGas
  FIN_TRANSFER: BigInt(3e14), // 3 TGas
  SIGN_TRANSFER: BigInt(3e14), // 3 TGas
  STORAGE_DEPOSIT: BigInt(1e14), // 1 TGas
  // Bitcoin-specific gas constants
  GET_DEPOSIT_ADDRESS: BigInt(3e14), // 3 TGas
  VERIFY_DEPOSIT: BigInt(300e14), // 300 TGas
  INIT_BTC_TRANSFER: BigInt(100e12), // 100 TGas
  SIGN_BTC_TX: BigInt(3e14), // 3 TGas
  VERIFY_WITHDRAW: BigInt(5e14), // 5 TGas
  FAST_FIN_TRANSFER: BigInt(3e14), // 3 TGas
} as const

/**
 * Configuration for NEAR network deposit amounts.
 * Values represent the amount of NEAR tokens required for each operation.
 * @internal
 */
const DEPOSIT = {
  LOG_METADATA: BigInt(1), // 1 yoctoNEAR
  SIGN_TRANSFER: BigInt(1), // 1 yoctoNEAR
  INIT_TRANSFER: BigInt(1), // 1 yoctoNEAR
  // Bitcoin-specific deposit constants
  SIGN_BTC_TX: BigInt(1), // 1 yoctoNEAR
  VERIFY_WITHDRAW: BigInt(1), // 1 yoctoNEAR
} as const

/**
 * Bitcoin transaction signing wait configuration
 * @internal
 */
const BITCOIN_SIGNING_WAIT = {
  DEFAULT_MAX_ATTEMPTS: 30,
  DEFAULT_DELAY_MS: 10000, // 10 seconds
} as const

/**
 * Represents the storage deposit balance for a NEAR account
 */
type StorageDeposit = {
  total: bigint
  available: bigint
} | null

interface InitTransferMessageArgs {
  receiver_id: AccountId
  memo: string | null
  amount: string
  msg: string | null
}

interface InitTransferMessage {
  recipient: OmniAddress
  fee: string
  native_token_fee: string
}

/**
 * Interface representing the results of various balance queries
 * @property regBalance - Required balance for account registration
 * @property initBalance - Required balance for initializing transfers
 * @property finBalance - Required balance for finalizing transfers
 * @property bindBalance - Required balance for binding tokens
 * @property storage - Current storage deposit balance information
 */
interface BalanceResults {
  regBalance: bigint
  initBalance: bigint
  finBalance: bigint
  bindBalance: bigint
  storage: StorageDeposit
}

/**
 * NEAR blockchain implementation of the bridge client.
 * Handles token deployment, binding, and transfer operations on the NEAR blockchain.
 */
export class NearBridgeClient {
  public bitcoinService: BitcoinService

  /**
   * Creates a new NEAR bridge client instance
   * @param wallet - NEAR account instance for transaction signing
   * @param lockerAddress - Address of the token locker contract
   * @throws {Error} If locker address is not configured
   */
  constructor(
    private wallet: Account,
    private lockerAddress: string = addresses.near,
  ) {
    if (lockerAddress) {
      this.lockerAddress = lockerAddress
    }

    // Initialize Bitcoin service
    this.bitcoinService = new BitcoinService(addresses.btc.apiUrl, addresses.btc.network)
  }

  /**
   * Get the network ID from the wallet connection
   */
  get networkId(): string {
    return (
      (this.wallet as { connection?: { networkId?: string } }).connection?.networkId || "unknown"
    )
  }

  /**
   * Get the bridge contract ID (locker address)
   */
  get bridgeContractId(): string {
    return this.lockerAddress
  }

  /**
   * Logs metadata for a token on the NEAR blockchain
   * @param tokenAddress - Omni address of the token
   * @throws {Error} If token address is not on NEAR chain
   * @returns Promise resolving to the transaction hash
   */
  async logMetadata(tokenAddress: OmniAddress): Promise<LogMetadataEvent> {
    if (getChain(tokenAddress) !== ChainKind.Near) {
      throw new Error("Token address must be on NEAR")
    }

    const [_, tokenAccountId] = tokenAddress.split(":")
    const args: LogMetadataArgs = { token_id: tokenAccountId }

    const outcome = await this.wallet.signAndSendTransaction({
      receiverId: this.lockerAddress,
      actions: [
        actionCreators.functionCall(
          "log_metadata",
          args,
          BigInt(GAS.LOG_METADATA),
          BigInt(DEPOSIT.LOG_METADATA),
        ),
      ],
      waitUntil: "FINAL",
    })

    // Parse event from transaction logs
    const event = outcome.receipts_outcome
      .flatMap((receipt) => receipt.outcome.logs)
      .find((log) => log.includes("LogMetadataEvent"))

    if (!event) {
      throw new Error("LogMetadataEvent not found in transaction logs")
    }

    return JSON.parse(event).LogMetadataEvent
  }

  /**
   * Deploys a token to the specified destination chain
   * @param destinationChain - Target chain where the token will be deployed
   * @param vaa - Verified Action Approval containing deployment information
   * @returns Promise resolving to the transaction hash
   */
  async deployToken(
    destinationChain: ChainKind,
    vaa?: string,
    evmProof?: EvmVerifyProofArgs,
  ): Promise<string> {
    if (!vaa && !evmProof) {
      throw new Error("Must provide either VAA or EVM proof")
    }

    let proverArgsSerialized: Uint8Array = new Uint8Array(0)
    if (vaa) {
      const proverArgs: WormholeVerifyProofArgs = {
        proof_kind: ProofKind.LogMetadata,
        vaa: vaa,
      }
      proverArgsSerialized = WormholeVerifyProofArgsSchema.serialize(proverArgs)
    } else if (evmProof) {
      proverArgsSerialized = EvmVerifyProofArgsSchema.serialize(evmProof)
    }

    // Construct deploy token arguments
    const args: DeployTokenArgs = {
      chain_kind: destinationChain,
      prover_args: proverArgsSerialized,
    }
    const serializedArgs = DeployTokenArgsSchema.serialize(args)

    // Retrieve required deposit dynamically for deploy_token
    const deployDepositStr = (await this.wallet.provider.callFunction(
      this.lockerAddress,
      "required_balance_for_deploy_token",
      {},
    )) as string

    const tx = await this.wallet.signAndSendTransaction({
      receiverId: this.lockerAddress,
      actions: [
        actionCreators.functionCall(
          "deploy_token",
          serializedArgs,
          BigInt(GAS.DEPLOY_TOKEN),
          BigInt(deployDepositStr),
        ),
      ],
    })
    return tx.transaction.hash
  }

  /**
   * Binds a token on the NEAR chain using either a VAA (Wormhole) or EVM proof
   * @param sourceChain - Source chain where the original token comes from
   * @param vaa - Verified Action Approval for Wormhole verification
   * @param evmProof - EVM proof for Ethereum or EVM chain verification
   * @throws {Error} If VAA or EVM proof is not provided
   * @throws {Error} If EVM proof is provided for non-EVM chain
   * @returns Promise resolving to the transaction hash
   */
  async bindToken(
    sourceChain: ChainKind,
    vaa?: string,
    evmProof?: EvmVerifyProofArgs,
  ): Promise<string> {
    if (!vaa && !evmProof) {
      throw new Error("Must provide either VAA or EVM proof")
    }

    if (evmProof) {
      if (sourceChain !== ChainKind.Eth) {
        throw new Error("EVM proof is only valid for Ethereum")
      }
    }

    let proverArgsSerialized: Uint8Array = new Uint8Array(0)
    if (vaa) {
      const proverArgs: WormholeVerifyProofArgs = {
        proof_kind: ProofKind.DeployToken,
        vaa: vaa,
      }
      proverArgsSerialized = WormholeVerifyProofArgsSchema.serialize(proverArgs)
    } else if (evmProof) {
      const proverArgs: EvmVerifyProofArgs = {
        proof_kind: ProofKind.DeployToken,
        proof: evmProof.proof,
      }
      proverArgsSerialized = EvmVerifyProofArgsSchema.serialize(proverArgs)
    }

    // Construct bind token arguments
    const args: BindTokenArgs = {
      chain_kind: sourceChain,
      prover_args: proverArgsSerialized,
    }
    const serializedArgs = BindTokenArgsSchema.serialize(args)

    // Retrieve required deposit dynamically for bind_token
    const bindDepositStr = (await this.wallet.provider.callFunction(
      this.lockerAddress,
      "required_balance_for_bind_token",
      {},
    )) as string

    const tx = await this.wallet.signAndSendTransaction({
      receiverId: this.lockerAddress,
      actions: [
        actionCreators.functionCall(
          "bind_token",
          serializedArgs,
          BigInt(GAS.BIND_TOKEN),
          BigInt(bindDepositStr),
        ),
      ],
    })

    return tx.transaction.hash
  }

  /**
   * Transfers NEP-141 tokens to the token locker contract on NEAR.
   * This transaction generates a proof that is subsequently used to mint
   * corresponding tokens on the destination chain.
   *
   * @param token - Omni address of the NEP-141 token to transfer
   * @param recipient - Recipient's Omni address on the destination chain where tokens will be minted
   * @param amount - Amount of NEP-141 tokens to transfer
   * @throws {Error} If token address is not on NEAR chain
   * @returns Promise resolving to InitTransferEvent
   */

  async initTransfer(transfer: OmniTransferMessage): Promise<InitTransferEvent> {
    if (getChain(transfer.tokenAddress) !== ChainKind.Near) {
      throw new Error("Token address must be on NEAR")
    }
    const tokenAddress = transfer.tokenAddress.split(":")[1]

    // First, check if the FT has the token locker contract registered for storage
    await this.storageDepositForToken(tokenAddress)

    // Now do the storage deposit dance for the locker itself
    const { regBalance, initBalance, storage } = await this.getBalances()
    const requiredBalance = regBalance + initBalance
    const existingBalance = storage?.available ?? BigInt(0)
    const neededAmount = requiredBalance - existingBalance + transfer.nativeFee

    if (neededAmount > 0) {
      await this.wallet.functionCall({
        contractId: this.lockerAddress,
        methodName: "storage_deposit",
        args: {},
        gas: GAS.STORAGE_DEPOSIT,
        attachedDeposit: neededAmount,
      })
    }

    const initTransferMessage: InitTransferMessage = {
      recipient: transfer.recipient,
      fee: transfer.fee.toString(),
      native_token_fee: transfer.nativeFee.toString(),
    }
    const args: InitTransferMessageArgs = {
      receiver_id: this.lockerAddress,
      amount: transfer.amount.toString(),
      memo: null,
      msg: JSON.stringify(initTransferMessage),
    }
    const tx = await this.wallet.signAndSendTransaction({
      receiverId: tokenAddress,
      actions: [
        actionCreators.functionCall(
          "ft_transfer_call",
          args,
          BigInt(GAS.INIT_TRANSFER),
          BigInt(DEPOSIT.INIT_TRANSFER),
        ),
      ],
    })

    // Parse event from transaction logs
    const event = tx.receipts_outcome
      .flatMap((receipt) => receipt.outcome.logs)
      .find((log) => log.includes("InitTransferEvent"))

    if (!event) {
      throw new Error("InitTransferEvent not found in transaction logs")
    }
    return JSON.parse(event).InitTransferEvent
  }

  parseSignTransferEvent(json: string): SignTransferEvent {
    const parsed = JSON.parse(json, (key, value) => {
      // Convert only if the key matches *and* the value is a decimal string
      if (key === "origin_nonce" && typeof value === "string" && /^\d+$/.test(value)) {
        return BigInt(value)
      }
      return value
    })
    const signedEvent = parsed.SignTransferEvent as SignTransferEvent
    signedEvent.signature = new MPCSignature(
      parsed.SignTransferEvent.signature.big_r,
      parsed.SignTransferEvent.signature.s,
      parsed.SignTransferEvent.signature.recovery_id,
    )
    return signedEvent
  }
  /**
   * Signs transfer using the token locker
   * @param initTransferEvent - Transfer event of the previously-initiated transfer
   * @param feeRecipient - Address of the fee recipient, can be the original sender or a relayer
   * @returns Promise resolving to the transaction hash
   */
  async signTransfer(
    initTransferEvent: InitTransferEvent,
    feeRecipient: AccountId,
  ): Promise<SignTransferEvent> {
    // biome-ignore lint/suspicious/noExplicitAny: TS will complain that `toJSON()` does not exist on BigInt
    // biome-ignore lint/complexity/useLiteralKeys: TS will complain that `toJSON()` does not exist on BigInt
    ;(BigInt.prototype as any)["toJSON"] = function () {
      // The contract can't accept `origin_nonce` as a string, so we have to serialize it as a number.
      // However, this can cause precision loss if the number is too large. We'll check if it's safe to convert
      // and if not, we'll serialize it as a string and the contract will have to handle it.
      const maxSafe = BigInt(Number.MAX_SAFE_INTEGER)
      if (this <= maxSafe) {
        return Number(this)
      }
      return this.toString()
    }
    const args: SignTransferArgs = {
      transfer_id: {
        origin_chain: ChainKind[getChain(initTransferEvent.transfer_message.sender)],
        origin_nonce: BigInt(initTransferEvent.transfer_message.origin_nonce),
      },
      fee_recipient: feeRecipient,
      fee: {
        fee: initTransferEvent.transfer_message.fee.fee,
        native_fee: initTransferEvent.transfer_message.fee.native_fee,
      },
    }

    const outcome = await this.wallet.signAndSendTransaction({
      receiverId: this.lockerAddress,
      actions: [
        actionCreators.functionCall(
          "sign_transfer",
          args,
          BigInt(GAS.SIGN_TRANSFER),
          BigInt(DEPOSIT.SIGN_TRANSFER),
        ),
      ],
      waitUntil: "FINAL",
    })

    // Parse event from transaction logs
    const event = outcome.receipts_outcome
      .flatMap((receipt) => receipt.outcome.logs)
      .find((log) => log.includes("SignTransferEvent"))

    if (!event) {
      throw new Error("SignTransferEvent not found in transaction logs")
    }

    return this.parseSignTransferEvent(event)
  }

  /**
   * Finalizes a cross-chain token transfer on NEAR by processing the transfer proof and managing storage deposits.
   * Supports both Wormhole VAA and EVM proof verification for transfers from supported chains.
   *
   * @param token - The token identifier on NEAR where transferred tokens will be minted
   * @param account - The recipient account ID on NEAR
   * @param storageDepositAmount - Amount of NEAR tokens for storage deposit (in yoctoNEAR)
   * @param sourceChain - The originating chain of the transfer
   * @param vaa - Optional Wormhole Verified Action Approval containing transfer information, encoded as a hex string
   * @param evmProof - Optional proof data for transfers from EVM-compatible chains
   *
   * @throws {Error} When neither VAA nor EVM proof is provided
   * @throws {Error} When EVM proof is provided for non-EVM chains (only valid for Ethereum, Arbitrum, or Base)
   *
   * @returns Promise resolving to the finalization transaction hash
   *
   */
  async finalizeTransfer(
    token: AccountId,
    account: AccountId,
    storageDepositAmount: U128,
    sourceChain: ChainKind,
    vaa?: string,
    evmProof?: EvmVerifyProofArgs,
    proofKind: ProofKind = ProofKind.InitTransfer,
  ): Promise<FinalExecutionOutcome> {
    if (!vaa && !evmProof) {
      throw new Error("Must provide either VAA or EVM proof")
    }
    if (evmProof) {
      if (sourceChain !== ChainKind.Eth) {
        throw new Error("EVM proof is only valid for Ethereum")
      }
    }
    let proverArgsSerialized: Uint8Array = new Uint8Array(0)
    if (vaa) {
      const proverArgs: WormholeVerifyProofArgs = {
        proof_kind: proofKind,
        vaa: vaa,
      }
      proverArgsSerialized = WormholeVerifyProofArgsSchema.serialize(proverArgs)
    } else if (evmProof) {
      const proverArgs: EvmVerifyProofArgs = {
        proof_kind: evmProof.proof_kind ?? proofKind,
        proof: evmProof.proof,
      }
      proverArgsSerialized = EvmVerifyProofArgsSchema.serialize(proverArgs)
    }

    const args: FinTransferArgs = {
      chain_kind: sourceChain,
      storage_deposit_actions: [
        {
          token_id: token,
          account_id: account,
          storage_deposit_amount: storageDepositAmount,
        },
      ],
      prover_args: proverArgsSerialized,
    }
    const serializedArgs = FinTransferArgsSchema.serialize(args)

    // Retrieve required deposit dynamically for fin_transfer
    const finDepositStr = await this.wallet.provider.callFunction(
      this.lockerAddress,
      "required_balance_for_fin_transfer",
      {},
    )
    const finDeposit = BigInt(finDepositStr as string) + storageDepositAmount

    const tx = await this.wallet.signAndSendTransaction({
      receiverId: this.lockerAddress,
      actions: [
        actionCreators.functionCall(
          "fin_transfer",
          serializedArgs,
          BigInt(GAS.FIN_TRANSFER),
          BigInt(finDeposit),
        ),
      ],
      waitUntil: "FINAL",
    })
    return tx
  }

  /**
   * Retrieves various balance information for the current account
   * @private
   * @returns Promise resolving to object containing required balances and storage information
   * @throws {Error} If balance fetching fails
   */
  private async getBalances(): Promise<BalanceResults> {
    try {
      const [regBalanceStr, initBalanceStr, finBalanceStr, bindBalanceStr, storage] =
        await Promise.all([
          this.wallet.provider.callFunction(this.lockerAddress, "required_balance_for_account", {}),
          this.wallet.provider.callFunction(
            this.lockerAddress,
            "required_balance_for_init_transfer",
            {},
          ),
          this.wallet.provider.callFunction(
            this.lockerAddress,
            "required_balance_for_fin_transfer",
            {},
          ),
          this.wallet.provider.callFunction(
            this.lockerAddress,
            "required_balance_for_bind_token",
            {},
          ),
          this.wallet.provider.callFunction(this.lockerAddress, "storage_balance_of", {
            account_id: this.wallet.accountId,
          }),
          this.wallet.provider.callFunction(this.lockerAddress, "storage_balance_of", {
            account_id: this.wallet.accountId,
          }),
        ])

      // Convert storage balance to bigint
      let convertedStorage = null
      if (storage) {
        const storageBalance = storage as { total: string; available: string }
        convertedStorage = {
          total: BigInt(storageBalance.total),
          available: BigInt(storageBalance.available),
        }
      }

      return {
        regBalance: BigInt(regBalanceStr as string),
        initBalance: BigInt(initBalanceStr as string),
        finBalance: BigInt(finBalanceStr as string),
        bindBalance: BigInt(bindBalanceStr as string),
        storage: convertedStorage,
      }
    } catch (error) {
      console.error("Error fetching balances:", error)
      throw error
    }
  }

  // =====================================================================
  // BITCOIN BRIDGE METHODS (mirrors Rust SDK NearBridgeClient + BtcConnector)
  // =====================================================================

  /**
   * Get Bitcoin deposit address from Satoshi Bridge (BTC -> NEAR flow start)
   * Mirrors get_btc_address() from Rust SDK
   */
  async getBitcoinDepositAddress(
    recipientId: string,
    amount?: bigint,
    fee?: bigint,
  ): Promise<{ depositAddress: string; btcDepositArgs: BtcDepositArgs }> {
    // Validate minimum amount if provided
    if (amount) {
      const bitcoinConfig = await this.getBitcoinBridgeConfig()
      if (amount < BigInt(bitcoinConfig.min_deposit_amount)) {
        throw new Error(
          `Amount ${amount} is below minimum deposit amount ${bitcoinConfig.min_deposit_amount}`,
        )
      }
    }

    // Deposit msg depends on if the receiver is an Omni Address or not
    let depositMsg: DepositMsg
    if (recipientId.includes(":")) {
      if (!amount) {
        throw new Error("Amount is required for Omni Address deposit")
      }
      depositMsg = {
        recipient_id: this.wallet.accountId,
        post_actions: [
          {
            receiver_id: this.lockerAddress,
            amount: amount,
            msg: JSON.stringify({
              recipient: recipientId,
              fee: fee?.toString(),
              native_token_fee: "0",
            }),
          },
        ],
      }
    } else {
      depositMsg = {
        recipient_id: recipientId,
      }
    }

    const result = await this.wallet.provider.callFunction(
      addresses.btc.btcConnector,
      "get_user_deposit_address",
      { deposit_msg: depositMsg },
    )
    return {
      depositAddress: result as string,
      btcDepositArgs: { deposit_msg: depositMsg },
    }
  }

  /**
   * Finalize Bitcoin deposit (BTC -> NEAR flow completion)
   * Mirrors near_fin_transfer_btc() from Rust SDK
   */
  async finalizeBitcoinDeposit(
    btcTxHash: string,
    vout: number,
    depositArgs: BtcDepositArgs,
  ): Promise<string> {
    // Use BitcoinService to generate proof
    const merkleProof = await this.bitcoinService.fetchMerkleProof(btcTxHash)
    const bitcoinTx = await this.bitcoinService.getTransaction(btcTxHash)
    const rawBitcoinTx = await this.bitcoinService.getTransactionBytes(btcTxHash)
    if (!bitcoinTx.status?.block_hash) {
      throw new Error("Bitcoin: Transaction not confirmed")
    }

    // Validate minimum deposit amount
    const depositAmount = BigInt(bitcoinTx.vout[vout].value)
    const bitcoinConfig = await this.getBitcoinBridgeConfig()
    if (depositAmount < BigInt(bitcoinConfig.min_deposit_amount)) {
      throw new Error(
        `Deposit amount ${depositAmount} is below minimum deposit amount ${bitcoinConfig.min_deposit_amount}`,
      )
    }

    const args: FinBtcTransferArgs = {
      deposit_msg: depositArgs.deposit_msg,
      tx_bytes: Array.from(rawBitcoinTx),
      vout,
      tx_block_blockhash: bitcoinTx.status?.block_hash,
      tx_index: merkleProof.pos,
      merkle_proof: merkleProof.merkle,
    }

    const tx = await this.wallet.signAndSendTransaction({
      receiverId: addresses.btc.btcConnector,
      actions: [actionCreators.functionCall("verify_deposit", args, BigInt(GAS.VERIFY_DEPOSIT))],
      waitUntil: "FINAL",
    })

    return tx.transaction.hash
  }

  /**
   * Initialize NEAR -> BTC withdrawal (NEAR -> BTC flow start)
   * Mirrors init_near_to_bitcoin_transfer() from Rust SDK
   */
  async initBitcoinWithdrawal(
    targetBtcAddress: string,
    amount: bigint,
  ): Promise<{ pendingId: string; nearTxHash: string }> {
    // Get bridge-controlled UTXOs from NEAR contract (not Bitcoin network)
    const utxos = await this.getAvailableUTXOs()
    const bitcoinConfig = await this.getBitcoinBridgeConfig()

    // Validate minimum amount
    if (amount < BigInt(bitcoinConfig.min_withdraw_amount)) {
      throw new Error(
        `Amount ${amount} is below minimum withdrawal amount ${bitcoinConfig.min_withdraw_amount}`,
      )
    }

    // Change address is configured by the bridge (users don't determine this)
    const changeAddress = bitcoinConfig.change_address

    // Use Bitcoin service for UTXO selection
    const { inputs, outputs, fee } = this.bitcoinService.selectCoins(
      utxos,
      amount,
      targetBtcAddress,
      changeAddress,
      2,
    )

    // Construct transaction message
    const msg: InitBtcTransferMsg = {
      Withdraw: {
        target_btc_address: targetBtcAddress,
        input: inputs.map(
          ({ txid, index }) =>
            `${txid ? Array.from(txid, (byte) => byte.toString(16).padStart(2, "0")).join("") : ""}:${index}`,
        ),
        output: outputs.map((o: Output) => ({
          value: Number(o.amount),
          // @ts-ignore - `Output` is a union type, we'd have to do type-narrowing
          script_pubkey: Array.from(this.bitcoinService.addressToScriptPubkey(o.address), (byte) =>
            byte.toString(16).padStart(2, "0"),
          ).join(""),
        })),
      },
    }

    const totalAmount = amount + (fee ?? 0n) + BigInt(bitcoinConfig.withdraw_bridge_fee.fee_min)

    const tx = await this.wallet.signAndSendTransaction({
      receiverId: addresses.btc.btcToken,
      actions: [
        actionCreators.functionCall(
          "ft_transfer_call",
          {
            receiver_id: addresses.btc.btcConnector,
            amount: totalAmount.toString(),
            msg: JSON.stringify(msg),
          },
          GAS.INIT_BTC_TRANSFER,
          BigInt(1), // 1 yoctoNEAR
        ),
      ],
      waitUntil: "FINAL",
    })
    const btcPendingTxLog = tx.receipts_outcome
      .flatMap((receipt) => receipt.outcome.logs)
      .find((log) => log.includes("generate_btc_pending_info"))

    if (!btcPendingTxLog) {
      throw new Error("Bitcoin: Pending transaction not found in NEAR logs")
    }

    const btcPendingTxData = JSON.parse(btcPendingTxLog.split("EVENT_JSON:")[1])
    const btcPendingTx = btcPendingTxData.data[0].btc_pending_id

    return { pendingId: btcPendingTx, nearTxHash: tx.transaction.hash }
  }

  /**
   * Sign Bitcoin transaction (NEAR -> BTC flow middle)
   * Mirrors near_sign_btc_transaction() from Rust SDK
   */
  async signBitcoinTransaction(btcPendingId: string, signIndex: number): Promise<string> {
    const tx = await this.wallet.signAndSendTransaction({
      receiverId: addresses.btc.btcConnector,
      actions: [
        actionCreators.functionCall(
          "sign_btc_transaction",
          {
            btc_pending_id: btcPendingId,
            sign_index: signIndex,
          },
          GAS.SIGN_BTC_TX,
          DEPOSIT.SIGN_BTC_TX,
        ),
      ],
    })

    return tx.transaction.hash
  }

  /**
   * Finalize Bitcoin withdrawal (NEAR -> BTC flow completion)
   * Mirrors btc_fin_transfer() from Rust SDK
   */
  async finalizeBitcoinWithdrawal(nearTxHash: string): Promise<string> {
    // Extract signed Bitcoin transaction from NEAR logs (inline the helper)
    const nearTx = await this.wallet.provider.viewTransactionStatus(
      nearTxHash,
      this.wallet.accountId,
      "FINAL",
    )
    const signedTxLog = nearTx.receipts_outcome
      .flatMap((receipt) => receipt.outcome.logs)
      .find((log) => log.includes("signed_btc_transaction"))

    if (!signedTxLog) {
      throw new Error("Bitcoin: Signed transaction not found in NEAR logs")
    }

    const signedTxData = JSON.parse(signedTxLog.split("EVENT_JSON:")[1])
    const txBytes = Uint8Array.from(signedTxData.data[0].tx_bytes)

    // Convert Uint8Array to hex string
    const txHex = Array.from(txBytes, (byte) => byte.toString(16).padStart(2, "0")).join("")

    // Broadcast to Bitcoin network
    return await this.bitcoinService.broadcastTransaction(txHex)
  }

  /**
   * Wait for Bitcoin transaction signing by monitoring NearBlocks API
   * Based on playground pattern - eliminates manual block explorer queries
   * @param btcPendingId - The pending Bitcoin transaction ID
   * @param signerAccountId - Account that signs Bitcoin transactions (default: cosmosfirst.testnet for testnet)
   * @param maxAttempts - Maximum polling attempts
   * @param delayMs - Delay between polling attempts in milliseconds
   * @returns Promise<string> - NEAR transaction hash containing the signing
   */
  async waitForBitcoinTransactionSigning(
    nearTxHash: string,
    maxAttempts: number = BITCOIN_SIGNING_WAIT.DEFAULT_MAX_ATTEMPTS,
    delayMs: number = BITCOIN_SIGNING_WAIT.DEFAULT_DELAY_MS,
  ): Promise<string> {
    const api = new OmniBridgeAPI()
    for (let attempt = 1; attempt <= maxAttempts; attempt++) {
      try {
        const btcTransfer = await api.getTransfer({ transactionHash: nearTxHash })
        const signedTxHash = btcTransfer[0].signed?.NearReceipt?.transaction_hash
        if (signedTxHash) {
          return signedTxHash
        }
      } catch (_error) {
        if (attempt === maxAttempts) {
          throw new Error(
            `Bitcoin: Transaction signing not found after ${maxAttempts} attempts (${(maxAttempts * delayMs) / 1000}s). `,
          )
        }
        // Wait before next attempt
        await new Promise((resolve) => setTimeout(resolve, delayMs))
      }
    }

    throw new Error("Bitcoin: Unexpected end of waitForBitcoinTransactionSigning")
  }

  /**
   * Execute complete Bitcoin withdrawal flow automatically
   * Combines initBitcoinWithdrawal -> waitForBitcoinTransactionSigning -> finalizeBitcoinWithdrawal
   * @param targetBtcAddress - Bitcoin address to withdraw to
   * @param amount - Amount to withdraw in satoshis
   * @param signerAccountId - Optional signer account ID (defaults to network relayer)
   * @param maxWaitAttempts - Maximum attempts to wait for signing
   * @param waitDelayMs - Delay between signing checks in milliseconds
   * @returns Promise<string> - Bitcoin transaction hash after successful broadcast
   */
  async executeBitcoinWithdrawal(
    targetBtcAddress: string,
    amount: bigint,
    maxWaitAttempts: number = BITCOIN_SIGNING_WAIT.DEFAULT_MAX_ATTEMPTS,
    waitDelayMs: number = BITCOIN_SIGNING_WAIT.DEFAULT_DELAY_MS,
  ): Promise<string> {
    // Step 1: Initialize Bitcoin withdrawal
    const btcWithdrawal = await this.initBitcoinWithdrawal(targetBtcAddress, amount)

    // Step 2: Wait for MPC signing
    const nearTxHash = await this.waitForBitcoinTransactionSigning(
      btcWithdrawal.nearTxHash,
      maxWaitAttempts,
      waitDelayMs,
    )

    // Step 3: Finalize withdrawal (extract and broadcast)
    const bitcoinTxHash = await this.finalizeBitcoinWithdrawal(nearTxHash)

    return bitcoinTxHash
  }

  /**
   * Verify Bitcoin withdrawal completion (Complete NEAR -> BTC cycle)
   * Mirrors near_btc_verify_withdraw() from Rust SDK
   */
  async verifyBitcoinWithdrawal(btcTxHash: string): Promise<string> {
    const proof = await this.bitcoinService.fetchMerkleProof(btcTxHash)

    const tx = await this.wallet.signAndSendTransaction({
      receiverId: addresses.btc.btcConnector,
      actions: [
        actionCreators.functionCall(
          "btc_verify_withdraw",
          { tx_proof: proof },
          GAS.VERIFY_WITHDRAW,
          DEPOSIT.VERIFY_WITHDRAW,
        ),
      ],
    })

    return tx.transaction.hash
  }

  // =====================================================================
  // HELPER METHODS FOR BITCOIN OPERATIONS
  // =====================================================================

  /**
   * Get available UTXOs from NEAR btc-connector contract
   */
  public async getAvailableUTXOs(): Promise<UTXO[]> {
    // Query NEAR btc-connector contract for bridge-controlled UTXOs (not Bitcoin network)
    const result = await this.wallet.provider.callFunction(
      addresses.btc.btcConnector,
      "get_utxos_paged",
      {},
    )
    const utxos = result as Record<string, UTXO>

    // Extract txid from key (before '@') and return as array
    return Object.entries(utxos).map(([key, utxo]) => ({
      ...utxo,
      txid: key.split("@")[0],
    }))
  }

  /**
   * Get MPC-controlled change address from bridge contract config
   */
  public async getBitcoinBridgeConfig(): Promise<BtcConnectorConfig> {
    const config = (await this.wallet.provider.callFunction(
      addresses.btc.btcConnector,
      "get_config",
      {},
    )) as BtcConnectorConfig
    return config
  }

  /// Performs a storage deposit on behalf of the token_locker so that the tokens can be transferred to the locker. To be called once for each NEP-141
  private async storageDepositForToken(tokenAddress: string): Promise<string> {
    const storage = (await this.wallet.provider.callFunction(tokenAddress, "storage_balance_of", {
      account_id: this.lockerAddress,
    })) as string
    if (storage === null) {
      // Check how much is required
      const bounds = (await this.wallet.provider.callFunction(
        tokenAddress,
        "storage_balance_bounds",
        {
          account_id: this.lockerAddress,
        },
      )) as { min: string; max: string }
      const requiredAmount = BigInt(bounds.min)

      const tx = await this.wallet.signAndSendTransaction({
        receiverId: tokenAddress,
        actions: [
          actionCreators.functionCall(
            "storage_deposit",
            {
              account_id: this.lockerAddress,
            },
            BigInt(GAS.STORAGE_DEPOSIT),
            BigInt(requiredAmount),
          ),
        ],
      })
      return tx.transaction.hash
    }
    return storage
  }

  /**
   * Gets the required balance for fast transfer operations
   * @private
   * @returns Promise resolving to the required balance amount in yoctoNEAR
   */
  async getRequiredBalanceForFastTransfer(): Promise<bigint> {
    const balanceStr = await this.wallet.viewFunction({
      contractId: this.lockerAddress,
      methodName: "required_balance_for_fast_transfer",
    })
    return BigInt(balanceStr)
  }

  /**
   * Performs a fast finalize transfer on NEAR chain.
   *
   * This method enables relayers to "front" tokens to users immediately upon detecting
   * an InitTransfer event on an EVM chain, without waiting for full cryptographic finality.
   * The relayer provides their own tokens to the user instantly, and later gets reimbursed
   * when the original cross-chain proof is processed.
   *
   * The process:
   * 1. Relayer transfers their own tokens from their NEAR account to the bridge contract
   * 2. Bridge contract immediately sends tokens to the final recipient
   * 3. Bridge marks the transfer as completed and records the relayer as owed reimbursement
   * 4. Later, when the slow cryptographic proof arrives, the relayer gets reimbursed
   *
   * @param args - Fast finalize transfer arguments containing token, amount, recipient, transfer_id, relayer info, etc.
   * @returns Promise resolving to the NEAR transaction hash
   * @throws {Error} If the transaction fails or required storage deposit fails
   */
  async fastFinTransfer(args: FastFinTransferArgs): Promise<string> {
    // Get required balance for fast transfer
    const requiredBalance = await this.getRequiredBalanceForFastTransfer()
    const storageDepositAmount = BigInt(args.storage_deposit_amount ?? 0)
    const totalRequiredBalance = requiredBalance + storageDepositAmount

    // Check current storage balance and deposit if needed
    const storage = (await this.wallet.provider.callFunction(
      this.lockerAddress,
      "storage_balance_of",
      {
        account_id: this.wallet.accountId,
      },
    )) as { total: string; available: string }

    const existingBalance = storage?.available ? BigInt(storage.available) : BigInt(0)
    const neededAmount = totalRequiredBalance - existingBalance

    if (neededAmount > 0) {
      await this.wallet.signAndSendTransaction({
        receiverId: this.lockerAddress,
        actions: [
          actionCreators.functionCall(
            "storage_deposit",
            {},
            BigInt(GAS.STORAGE_DEPOSIT),
            BigInt(neededAmount),
          ),
        ],
      })
    }

    const transferArgs = {
      receiver_id: this.lockerAddress,
      amount: args.amount,
      msg: JSON.stringify(args),
    }

    // Execute the fast finalize transfer
    const tx = await this.wallet.signAndSendTransaction({
      receiverId: args.token_id,
      actions: [
        actionCreators.functionCall(
          "ft_transfer_call",
          transferArgs,
          BigInt(GAS.FAST_FIN_TRANSFER),
          BigInt(DEPOSIT.INIT_TRANSFER),
        ),
      ],
    })

    return tx.transaction.hash
  }

  /**
   * Performs a complete fast transfer from EVM to NEAR.
   * This function orchestrates the entire fast transfer process:
   * 1. Fetches and parses the InitTransfer event from the EVM transaction
   * 2. Gets the corresponding NEAR token ID using getBridgedToken
   * 3. Executes the fast finalize transfer on NEAR
   *
   * @param originChain - The EVM chain where the original transfer was initiated
   * @param evmTxHash - Transaction hash of the InitTransfer on the EVM chain
   * @param evmClient - EVM bridge client for parsing the transaction
   * @param storageDepositAmount - Optional storage deposit amount in yoctoNEAR
   * @returns Promise resolving to the NEAR transaction hash
   * @throws {Error} If the origin chain is not supported for fast transfers
   * @throws {Error} If the EVM transaction or event cannot be found/parsed
   * @throws {Error} If the fast transfer execution fails
   */
  async nearFastTransfer(
    originChain: ChainKind,
    evmTxHash: string,
    evmClient: EvmBridgeClient,
    storageDepositAmount?: string,
  ): Promise<string> {
    // Validate supported chains for fast transfer
    if (!isEvmChain(originChain)) {
      throw new Error(`Fast transfer is not supported for chain kind: ${ChainKind[originChain]}`)
    }

    // Step 1: Parse the InitTransfer event from EVM transaction
    const transferEvent = await evmClient.getInitTransferEvent(evmTxHash)

    // Step 2: Get the NEAR token ID for the EVM token using getBridgedToken
    const omniTokenAddress = omniAddress(originChain, transferEvent.tokenAddress)
    const nearTokenAddress = await getBridgedToken(omniTokenAddress, ChainKind.Near)

    if (!nearTokenAddress) {
      throw new Error(`No bridged token found on NEAR for ${omniTokenAddress}`)
    }

    const nearTokenId = nearTokenAddress.split(":")[1] // Extract account ID from near:account.near

    // Step 3: Amounts and fees are passed directly - contract handles normalization internally

    // Step 4: Construct the transfer ID
    const transferId: TransferId = {
      origin_chain: originChain, // Use numeric enum value
      origin_nonce: transferEvent.originNonce,
    }

    // Step 5: Execute the fast finalize transfer - pass amounts directly
    const fastTransferArgs: FastFinTransferArgs = {
      token_id: nearTokenId,
      amount: transferEvent.amount.toString(),
      transfer_id: transferId,
      recipient: transferEvent.recipient,
      fee: {
        fee: transferEvent.fee.toString(),
        native_fee: transferEvent.nativeTokenFee.toString(),
      },
      msg: transferEvent.message,
      storage_deposit_amount: storageDepositAmount,
      relayer: this.wallet.accountId,
    }

    return await this.fastFinTransfer(fastTransferArgs)
  }
}<|MERGE_RESOLUTION|>--- conflicted
+++ resolved
@@ -1,11 +1,8 @@
 import type { Account } from "@near-js/accounts"
 import { actionCreators } from "@near-js/transactions"
-<<<<<<< HEAD
 import type { Output } from "@scure/btc-signer/utxo"
 import { OmniBridgeAPI } from "../api.js"
-=======
 import type { FinalExecutionOutcome } from "@near-js/types"
->>>>>>> 6f36adf9
 import { addresses } from "../config.js"
 import { BitcoinService } from "../services/bitcoin.js"
 import {
