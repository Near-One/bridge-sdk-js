--- conflicted
+++ resolved
@@ -8,8 +8,5 @@
   | `sol:${string}`
   | `arb:${string}`
   | `base:${string}`
-<<<<<<< HEAD
   | `btc:${string}`
-=======
-  | `bnb:${string}`
->>>>>>> 6f36adf9
+  | `bnb:${string}`